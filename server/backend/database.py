"""Database connection and session management.

This module handles the creation of database connections, session management,
and the creation of database tables.
"""

import logging
<<<<<<< HEAD
import os
=======
>>>>>>> cb7ad6f3
import ssl
from typing import Any, AsyncGenerator, Dict

from sqlalchemy.ext.asyncio import AsyncSession, async_sessionmaker, create_async_engine
from sqlalchemy.orm import declarative_base

from .config import settings

# Configure logging
logger = logging.getLogger(__name__)

# Debug: print the DATABASE_URL (with password masked)
db_url = str(settings.DATABASE_URL)
masked_url = db_url
if ":" in db_url and "@" in db_url:
    parts = db_url.split("@")
    if len(parts) >= 2:
        creds = parts[0].split(":")
        if len(creds) >= 3:  # protocol:user:pass
            masked_url = f"{creds[0]}:{creds[1]}:********@{parts[1]}"
logger.info(f"Creating engine with DATABASE_URL: {masked_url}")

# Configure SSL for PostgreSQL with asyncpg
connect_args: Dict[str, Any] = {}

<<<<<<< HEAD
# Get SSL mode from environment variables
ssl_mode = os.getenv("DB_SSL_MODE", "require").lower()
logger.info(f"Using SSL mode: {ssl_mode}")

if ssl_mode == "require":
    # Build an SSLContext that trusts the system CA store—
    # after Docker build, /etc/ssl/certs/ca-certificates.crt includes Amazon’s RDS root CA.
    ssl_ctx = ssl.create_default_context(cafile="/etc/ssl/certs/ca-certificates.crt")
    connect_args["ssl"] = ssl_ctx
    logger.info("SSL enabled with certificate verification using system trust store")
=======
# ✅ Secure and flexible SSL handling
if settings.ENVIRONMENT == "production":
    # Production: Use strict SSL
    ssl_ctx = ssl.create_default_context()
    ssl_ctx.check_hostname = True
    ssl_ctx.verify_mode = ssl.CERT_REQUIRED
    connect_args["ssl"] = ssl_ctx
    logger.info("SSL enabled with CERT_REQUIRED for production")
>>>>>>> cb7ad6f3
else:
    # For local/development: turn off SSL
    connect_args["ssl"] = False
<<<<<<< HEAD
    logger.info("SSL disabled (non-production mode)")
=======
    logger.info("SSL disabled for development environment")
>>>>>>> cb7ad6f3

logger.info(f"Creating async engine with connect_args: {connect_args}")

# Create the SQLAlchemy engine with SSL settings.
# Append '?sslmode=verify-full' so asyncpg both uses TLS and verifies RDS’s cert.
engine = create_async_engine(
    f"{db_url}?sslmode=verify-full",
    echo=settings.SQLALCHEMY_ECHO,
    future=True,
    pool_size=settings.DB_POOL_SIZE,
    max_overflow=settings.DB_MAX_OVERFLOW,
    pool_timeout=settings.DB_POOL_TIMEOUT,
    pool_recycle=settings.DB_POOL_RECYCLE,
    connect_args=connect_args,
)

# Create the SessionLocal class
async_session = async_sessionmaker(
    engine,
    expire_on_commit=False,
    autocommit=False,
    autoflush=False,
)

# Base class for SQLAlchemy models
Base = declarative_base()


async def create_db_and_tables() -> None:
    """Create database tables if they don't exist."""
    try:
        logger.info("Database tables verified")
    except Exception as e:
        logger.error(f"Error creating database tables: {e}")


async def get_db() -> AsyncGenerator[AsyncSession, None]:
    """Get a database session."""
    async with async_session() as session:
        try:
            yield session
        except Exception as e:
            logger.error(f"Database session error: {e}")
            await session.rollback()
            raise
        finally:
            await session.close()


async def close_db_connection() -> None:
    """Close database connections on shutdown."""
    try:
        await engine.dispose()
        logger.info("Database connections closed")
    except Exception as e:
        logger.error(f"Error closing database connections: {e}")


# Export common database components
__all__ = ["Base", "engine", "get_db", "create_db_and_tables", "close_db_connection"]<|MERGE_RESOLUTION|>--- conflicted
+++ resolved
@@ -5,10 +5,7 @@
 """
 
 import logging
-<<<<<<< HEAD
 import os
-=======
->>>>>>> cb7ad6f3
 import ssl
 from typing import Any, AsyncGenerator, Dict
 
@@ -34,7 +31,6 @@
 # Configure SSL for PostgreSQL with asyncpg
 connect_args: Dict[str, Any] = {}
 
-<<<<<<< HEAD
 # Get SSL mode from environment variables
 ssl_mode = os.getenv("DB_SSL_MODE", "require").lower()
 logger.info(f"Using SSL mode: {ssl_mode}")
@@ -45,24 +41,10 @@
     ssl_ctx = ssl.create_default_context(cafile="/etc/ssl/certs/ca-certificates.crt")
     connect_args["ssl"] = ssl_ctx
     logger.info("SSL enabled with certificate verification using system trust store")
-=======
-# ✅ Secure and flexible SSL handling
-if settings.ENVIRONMENT == "production":
-    # Production: Use strict SSL
-    ssl_ctx = ssl.create_default_context()
-    ssl_ctx.check_hostname = True
-    ssl_ctx.verify_mode = ssl.CERT_REQUIRED
-    connect_args["ssl"] = ssl_ctx
-    logger.info("SSL enabled with CERT_REQUIRED for production")
->>>>>>> cb7ad6f3
 else:
     # For local/development: turn off SSL
     connect_args["ssl"] = False
-<<<<<<< HEAD
     logger.info("SSL disabled (non-production mode)")
-=======
-    logger.info("SSL disabled for development environment")
->>>>>>> cb7ad6f3
 
 logger.info(f"Creating async engine with connect_args: {connect_args}")
 
